#!/usr/bin/env python
# encoding: utf-8

import mock
import pytest
import httpretty
import pytest_httpretty
import re

from tests import utils
from tests.fixtures import file_content, temp_file

import os
import json
import socket
import hashlib
import httplib
import datetime
import tempfile

from celery.result import AsyncResult

from cloudstorm import sign
from cloudstorm import errors
from cloudstorm import settings

# Patch settings for testing
settings.CELERY_ALWAYS_EAGER = True
settings.SENTRY_DSN = None

from cloudstorm.queue import tasks
from cloudstorm import storage
from cloudstorm.errors import ParchiveException


payload, message, signature = utils.make_signed_payload(sign.upload_signer)

archive_name = '132c6c'


@pytest.fixture
def mock_file_object(file_content):
    mock_object = mock.Mock()
    mock_object.size = 1024
    mock_object.date_modified = datetime.datetime.utcnow()
    mock_object.content_type = 'application/json'
    mock_object.md5 = hashlib.md5(file_content).hexdigest()
    mock_object.location = {
        'service': 'cloudfiles',
        'container': 'queencontainer',
        'object': hashlib.sha256(file_content).hexdigest(),
    }
    return mock_object


@pytest.fixture
def mock_parity_container(mock_file_object, monkeypatch):
    container = mock.Mock()
<<<<<<< HEAD
    container.get_or_upload_file.return_value = (mock_file_object, True)
    monkeypatch.setattr(storage.container_proxy, '_result', container)
=======
    mock_file_object.md5 = mock.MagicMock()
    mock_file_object.md5.__ne__.return_value = False
    container.get_or_upload_file.return_value = mock_file_object
    monkeypatch.setattr(storage.parity_container_proxy, '_result', container)
    return container


@pytest.fixture
def mock_storage_container(mock_file_object, monkeypatch):
    container = mock.Mock()
    container.get_or_upload_file.return_value = mock_file_object
    monkeypatch.setattr(storage.storage_container_proxy, '_result', container)
>>>>>>> b5566f67
    return container


@pytest.fixture
def mock_vault(monkeypatch):
    vault = mock.Mock()
    vault.name = settings.GLACIER_VAULT
    vault.upload_archive.return_value = archive_name
    monkeypatch.setattr(storage.vault_proxy, '_result', vault)
    return vault


@pytest.fixture
def mock_finish_url():
    httpretty.register_uri(
        'PUT',
        payload['finishUrl'],
        status=httplib.OK,
        body='ack',
    )


<<<<<<< HEAD
@pytest.fixture
def mock_archive_url():
    httpretty.register_uri(
        'PUT',
        payload['archiveUrl'],
        status=httplib.OK,
        body='ack',
    )


def check_upload_file_call(mock_container, temp_file):
=======
def check_upload_file_call(mock_storage_container, temp_file):
>>>>>>> b5566f67
    hashes = tasks.get_hashes(
        temp_file,
        settings.UPLOAD_HASH_CHUNK_SIZE,
        [settings.UPLOAD_PRIMARY_HASH],
    )
    assert mock_storage_container.get_or_upload_file.called
    call = mock_storage_container.get_or_upload_file.call_args_list[0]
    assert call[0][0].name == temp_file.name
    assert call[0][1] == hashes[settings.UPLOAD_PRIMARY_HASH.__name__]


def check_hook_signature(request, payload):
    signature = request.headers.get(settings.SIGNATURE_HEADER_KEY)
    assert sign.webhook_signer.verify_payload(signature, payload)


def test_get_hashes(file_content, temp_file):
    md5 = hashlib.md5(file_content).hexdigest()
    sha256 = hashlib.sha256(file_content).hexdigest()
    for chunk_size in [128, 1024, 2048]:
        temp_file.seek(0)
        hashes = tasks.get_hashes(
            temp_file,
            chunk_size,
            [hashlib.md5, hashlib.sha256],
        )
        assert hashes[hashlib.md5.__name__] == md5
        assert hashes[hashlib.sha256.__name__] == sha256


def test_get_countdown():
    assert tasks.get_countdown(3, 30, 60, 1) == 30
    assert tasks.get_countdown(3, 2, 60, 2) == 16
    assert tasks.get_countdown(3, 2, 10, 2) == 10


def test_serialize_object(mock_file_object):
    serialized = tasks.serialize_object(
        mock_file_object,
        md5=mock_file_object.md5,
    )
    expected_location = mock_file_object.location
    expected_location['worker_url'] = sign.get_root_url()
    expected_location['worker_host'] = socket.gethostname()
    expected_metadata = {
        'size': mock_file_object.size,
        'date_modified': mock_file_object.date_modified.isoformat(),
        'content_type': mock_file_object.content_type,
        'md5': mock_file_object.md5,
    }
    assert serialized['location'] == expected_location
    assert serialized['metadata'] == expected_metadata


<<<<<<< HEAD
def test_push_file_main(file_content, temp_file, mock_container, monkeypatch):
    serialized, created = tasks._push_file_main(temp_file.name)
=======
def test_parity_create_files(file_content, temp_file, mock_parity_container):
    files = tasks._parity_create_files(temp_file.name)
    assert type(files) is list
    for file_path in files:
        assert os.path.exists(file_path)
    # check for the single hash.par2 index file
    assert any([
        len(file_path.split('.')) == 2
        for file_path in files
    ])


def test_parity_create_files_error(file_content, temp_file, mock_parity_container, monkeypatch):
    monkeypatch.setattr('cloudstorm.utils.subprocess.call', mock.Mock(return_value=1))
    with pytest.raises(ParchiveException):
        tasks._parity_create_files(temp_file.name)


def test_parity_file_complete(temp_file, mock_parity_container):
    files = tasks._parity_create_files(temp_file.name)
    tasks._parity_file_complete(files)
    assert mock_parity_container.get_or_upload_file.call_count == len(files)
    for file_path in files:
        assert not os.path.exists(file_path)


def test_push_file_main(file_content, temp_file, mock_storage_container):
    serialized = tasks._push_file_main(temp_file.name)
>>>>>>> b5566f67
    md5 = hashlib.md5(file_content).hexdigest()
    primary_hash = settings.UPLOAD_PRIMARY_HASH(file_content).hexdigest()
    assert serialized['metadata']['md5'] == md5
    check_upload_file_call(mock_storage_container, temp_file)
    destination = os.path.join(settings.FILE_PATH_COMPLETE, primary_hash)
    assert os.path.exists(destination)
    assert not os.path.exists(temp_file.name)


<<<<<<< HEAD
def test_push_file_main_md5_mismatch(file_content, temp_file, mock_file_object, mock_container, monkeypatch):
    mock_file_object.md5 = 'wrong-hash'
    with pytest.raises(errors.HashMismatchError):
        tasks._push_file_main(temp_file.name)
    check_upload_file_call(mock_container, temp_file)
    primary_hash = settings.UPLOAD_PRIMARY_HASH(file_content).hexdigest()
    destination = os.path.join(settings.FILE_PATH_COMPLETE, primary_hash)
    assert not os.path.exists(destination)
    assert os.path.exists(temp_file.name)


def test_push_file_main_error_retry(temp_file, mock_container):
=======
def test_push_file_main_error_retry(temp_file, mock_storage_container):
>>>>>>> b5566f67
    # Mock `AsyncResult` to handle error retrieval
    error = TypeError('not my type')
    mock_storage_container.get_or_upload_file.side_effect = error
    container = tasks._push_file_main.apply_async((temp_file.name,))
    expected_tries = settings.UPLOAD_RETRY_ATTEMPTS + 1
    assert mock_storage_container.get_or_upload_file.call_count == expected_tries


@pytest.mark.httpretty
def test_send_hook_retry(mock_finish_url):
    tasks._send_hook_retry({'topping': 'peppers'}, payload['finishUrl'])
    request = httpretty.last_request()
    request_body = json.loads(request.body)
    check_hook_signature(request, request_body)
    assert request_body['topping'] == 'peppers'


@mock.patch('cloudstorm.queue.tasks.requests')
def test_send_hook_retry_error_retry(mock_requests):
    mock_requests.put.side_effect = Exception
    tasks._send_hook_retry.apply_async(({'topping': 'peppers'}, payload))
    expected_tries = settings.UPLOAD_RETRY_ATTEMPTS + 1
    assert mock_requests.put.call_count == expected_tries


@pytest.mark.httpretty
def test_push_file_complete(mock_finish_url):
    obj = {
        'location': {'service': 'cloud'},
        'metadata': {'size': 1024},
    }
    resp = tasks._push_file_complete((obj, True), payload, signature)
    assert resp.status_code == httplib.OK
    request_body = json.loads(resp.request.body)
    check_hook_signature(resp.request, request_body)
    assert request_body['status'] == 'success'
    assert request_body['uploadSignature'] == signature


@mock.patch('cloudstorm.queue.tasks.requests')
def test_push_file_complete_error_retry(mock_requests):
    mock_requests.put.side_effect = Exception
    obj = {
        'location': {'service': 'cloud'},
        'metadata': {'size': 1024},
    }
    resp = tasks._push_file_complete.apply_async(((obj, False), payload, signature))
    expected_tries = settings.UPLOAD_RETRY_ATTEMPTS + 1
    assert mock_requests.put.call_count == expected_tries


@pytest.mark.httpretty
def test_push_file_error(mock_finish_url, monkeypatch):
    error = Exception('disaster')
    monkeypatch.setattr(AsyncResult, 'result', error)
    resp = tasks._push_file_error(None, payload, signature)
    assert resp.status_code == httplib.OK
    # Success callback sends correct hook payload
    request_body = json.loads(resp.request.body)
    check_hook_signature(resp.request, request_body)
    assert request_body['status'] == 'error'
    assert 'disaster' in request_body['reason']
    assert request_body['uploadSignature'] == signature


def test_push_file_archive_created(mock_file_object, mock_vault, monkeypatch):
    mock_push_complete = mock.Mock()
    monkeypatch.setattr(tasks, '_push_archive_complete', mock_push_complete)
    serialized = tasks.serialize_object(mock_file_object)
    tasks._push_file_archive((serialized, True), payload, signature)
    file_name = serialized['location']['object']
    file_path = os.path.join(settings.FILE_PATH_COMPLETE, file_name)
    mock_vault.upload_archive.assert_called_with(file_path, description=file_name)
    metadata = {
        'vault': settings.GLACIER_VAULT,
        'archive': archive_name,
    }
    mock_push_complete.delay.assert_called_with(metadata, payload, signature)


def test_push_file_archive_not_created(mock_file_object, mock_vault):
    serialized = tasks.serialize_object(mock_file_object)
    resp = tasks._push_file_archive((serialized, False), payload, signature)
    assert not mock_vault.upload_archive.called
    assert resp is None


@pytest.mark.httpretty
def test_push_archive_complete(mock_archive_url):
    metadata = {
        'vault': settings.GLACIER_VAULT,
        'archive': archive_name,
    }
    resp = tasks._push_archive_complete(metadata, payload, signature)
    assert resp.status_code == httplib.OK
    # Success callback sends correct hook payload
    request_body = json.loads(resp.request.body)
    check_hook_signature(resp.request, request_body)
    assert request_body['status'] == 'success'
    assert request_body['uploadSignature'] == signature
    assert request_body['metadata'] == metadata


@mock.patch('cloudstorm.queue.tasks.requests')
def test_push_file_error_retry(mock_requests, monkeypatch):
    error = Exception('disaster')
    monkeypatch.setattr(AsyncResult, 'result', error)
    mock_requests.put.side_effect = Exception
    resp = tasks._push_file_error.apply_async((None, payload, signature))
    expected_tries = settings.UPLOAD_RETRY_ATTEMPTS + 1
    assert mock_requests.put.call_count == expected_tries


@pytest.mark.httpretty
<<<<<<< HEAD
def test_push_file_integration_success(temp_file, mock_container, mock_vault, mock_finish_url, mock_archive_url):
=======
def test_push_file_integration_success(temp_file, mock_storage_container, mock_finish_url):
>>>>>>> b5566f67
    result = tasks.push_file(payload, signature, temp_file.name).get()
    check_upload_file_call(mock_storage_container, temp_file)
    # Success callback sends correct hook payload
    request = httpretty.last_request()
    request_body = json.loads(request.body)
    check_hook_signature(request, request_body)
    assert request_body['status'] == 'success'
    assert request_body['uploadSignature'] == signature


@pytest.mark.httpretty
def test_push_file_integration_push_error(temp_file, mock_storage_container, mock_finish_url, monkeypatch):
    # Mock `AsyncResult` to handle error retrieval
    error = TypeError('not my type')
    mock_storage_container.get_or_upload_file.side_effect = error
    monkeypatch.setattr(AsyncResult, 'result', error)
    container = tasks.push_file(payload, signature, temp_file.name)
    # Task chain returns error raised during primary task
    result = container.get(propagate=False)
    assert result == error
    # Primary task is retried the right number of times
    expected_tries = settings.UPLOAD_RETRY_ATTEMPTS + 1
    assert mock_storage_container.get_or_upload_file.call_count == expected_tries
    # Error callback sends correct hook payload
    request = httpretty.last_request()
    request_body = json.loads(request.body)
    check_hook_signature(request, request_body)
    assert request_body['status'] == 'error'
    assert 'not my type' in request_body['reason']
    assert request_body['uploadSignature'] == signature<|MERGE_RESOLUTION|>--- conflicted
+++ resolved
@@ -28,9 +28,9 @@
 settings.CELERY_ALWAYS_EAGER = True
 settings.SENTRY_DSN = None
 
+from cloudstorm import errors
+from cloudstorm import storage
 from cloudstorm.queue import tasks
-from cloudstorm import storage
-from cloudstorm.errors import ParchiveException
 
 
 payload, message, signature = utils.make_signed_payload(sign.upload_signer)
@@ -56,13 +56,10 @@
 @pytest.fixture
 def mock_parity_container(mock_file_object, monkeypatch):
     container = mock.Mock()
-<<<<<<< HEAD
+    mock_file_object.md5 = mock.MagicMock()
+    mock_file_object.md5.__eq__.return_value = True
+    mock_file_object.md5.__ne__.return_value = False
     container.get_or_upload_file.return_value = (mock_file_object, True)
-    monkeypatch.setattr(storage.container_proxy, '_result', container)
-=======
-    mock_file_object.md5 = mock.MagicMock()
-    mock_file_object.md5.__ne__.return_value = False
-    container.get_or_upload_file.return_value = mock_file_object
     monkeypatch.setattr(storage.parity_container_proxy, '_result', container)
     return container
 
@@ -70,9 +67,8 @@
 @pytest.fixture
 def mock_storage_container(mock_file_object, monkeypatch):
     container = mock.Mock()
-    container.get_or_upload_file.return_value = mock_file_object
+    container.get_or_upload_file.return_value = (mock_file_object, True)
     monkeypatch.setattr(storage.storage_container_proxy, '_result', container)
->>>>>>> b5566f67
     return container
 
 
@@ -95,7 +91,6 @@
     )
 
 
-<<<<<<< HEAD
 @pytest.fixture
 def mock_archive_url():
     httpretty.register_uri(
@@ -106,10 +101,7 @@
     )
 
 
-def check_upload_file_call(mock_container, temp_file):
-=======
 def check_upload_file_call(mock_storage_container, temp_file):
->>>>>>> b5566f67
     hashes = tasks.get_hashes(
         temp_file,
         settings.UPLOAD_HASH_CHUNK_SIZE,
@@ -164,39 +156,65 @@
     assert serialized['metadata'] == expected_metadata
 
 
-<<<<<<< HEAD
-def test_push_file_main(file_content, temp_file, mock_container, monkeypatch):
+def test_parity_create_files_created(file_content, temp_file, mock_file_object, mock_parity_container, monkeypatch):
+    mock_push_files = mock.Mock()
+    monkeypatch.setattr(tasks, '_push_parity_files', mock_push_files)
+    serialized = tasks.serialize_object(mock_file_object)
+    file_path = tasks.copy_completed_file(temp_file.name, serialized['location']['object'])
+    tasks._parity_create_files((serialized, True))
+    assert mock_push_files.called
+    file_paths = mock_push_files.call_args[0][0]
+    for file_path in file_paths:
+        assert os.path.exists(file_path)
+    expected_main_file = os.path.join(
+        settings.FILE_PATH_COMPLETE,
+        '{0}.par2'.format(serialized['location']['object']),
+    )
+    assert expected_main_file in file_paths
+
+
+def test_parity_create_files_not_created(file_content, temp_file, mock_file_object, mock_parity_container, monkeypatch):
+    mock_push_files = mock.Mock()
+    monkeypatch.setattr(tasks, '_push_parity_files', mock_push_files)
+    serialized = tasks.serialize_object(mock_file_object)
+    file_path = tasks.copy_completed_file(temp_file.name, serialized['location']['object'])
+    completed_files = os.listdir(settings.FILE_PATH_COMPLETE)
+    tasks._parity_create_files((serialized, False))
+    assert not mock_push_files.called
+    assert completed_files == os.listdir(settings.FILE_PATH_COMPLETE)
+
+
+def test_parity_create_files_error(file_content, temp_file, mock_file_object, mock_parity_container, monkeypatch):
+    monkeypatch.setattr('cloudstorm.utils.subprocess.call', mock.Mock(return_value=1))
+    serialized = tasks.serialize_object(mock_file_object)
+    with pytest.raises(errors.ParchiveError):
+        tasks._parity_create_files((serialized, True))
+
+
+def test_push_parity_file(temp_file, mock_parity_container):
+    tasks._push_parity_file(temp_file.name)
+    _, expected_name = os.path.split(temp_file.name)
+    assert mock_parity_container.get_or_upload_file.called
+    call = mock_parity_container.get_or_upload_file.call_args[0]
+    assert call[0].name == temp_file.name
+    assert call[1] == expected_name
+    assert not os.path.exists(temp_file.name)
+
+
+def test_push_parity_file_md5_mismatch(temp_file, mock_file_object, mock_parity_container):
+    mock_file_object.md5 = 'wrong-hash'
+    with pytest.raises(errors.HashMismatchError):
+        tasks._push_parity_file(temp_file.name)
+    _, expected_name = os.path.split(temp_file.name)
+    assert mock_parity_container.get_or_upload_file.called
+    call = mock_parity_container.get_or_upload_file.call_args[0]
+    assert call[0].name == temp_file.name
+    assert call[1] == expected_name
+    assert os.path.exists(temp_file.name)
+
+
+def test_push_file_main(file_content, temp_file, mock_storage_container, monkeypatch):
     serialized, created = tasks._push_file_main(temp_file.name)
-=======
-def test_parity_create_files(file_content, temp_file, mock_parity_container):
-    files = tasks._parity_create_files(temp_file.name)
-    assert type(files) is list
-    for file_path in files:
-        assert os.path.exists(file_path)
-    # check for the single hash.par2 index file
-    assert any([
-        len(file_path.split('.')) == 2
-        for file_path in files
-    ])
-
-
-def test_parity_create_files_error(file_content, temp_file, mock_parity_container, monkeypatch):
-    monkeypatch.setattr('cloudstorm.utils.subprocess.call', mock.Mock(return_value=1))
-    with pytest.raises(ParchiveException):
-        tasks._parity_create_files(temp_file.name)
-
-
-def test_parity_file_complete(temp_file, mock_parity_container):
-    files = tasks._parity_create_files(temp_file.name)
-    tasks._parity_file_complete(files)
-    assert mock_parity_container.get_or_upload_file.call_count == len(files)
-    for file_path in files:
-        assert not os.path.exists(file_path)
-
-
-def test_push_file_main(file_content, temp_file, mock_storage_container):
-    serialized = tasks._push_file_main(temp_file.name)
->>>>>>> b5566f67
     md5 = hashlib.md5(file_content).hexdigest()
     primary_hash = settings.UPLOAD_PRIMARY_HASH(file_content).hexdigest()
     assert serialized['metadata']['md5'] == md5
@@ -206,22 +224,18 @@
     assert not os.path.exists(temp_file.name)
 
 
-<<<<<<< HEAD
-def test_push_file_main_md5_mismatch(file_content, temp_file, mock_file_object, mock_container, monkeypatch):
+def test_push_file_main_md5_mismatch(file_content, temp_file, mock_file_object, mock_storage_container, monkeypatch):
     mock_file_object.md5 = 'wrong-hash'
     with pytest.raises(errors.HashMismatchError):
         tasks._push_file_main(temp_file.name)
-    check_upload_file_call(mock_container, temp_file)
+    check_upload_file_call(mock_storage_container, temp_file)
     primary_hash = settings.UPLOAD_PRIMARY_HASH(file_content).hexdigest()
     destination = os.path.join(settings.FILE_PATH_COMPLETE, primary_hash)
     assert not os.path.exists(destination)
     assert os.path.exists(temp_file.name)
 
 
-def test_push_file_main_error_retry(temp_file, mock_container):
-=======
 def test_push_file_main_error_retry(temp_file, mock_storage_container):
->>>>>>> b5566f67
     # Mock `AsyncResult` to handle error retrieval
     error = TypeError('not my type')
     mock_storage_container.get_or_upload_file.side_effect = error
@@ -336,11 +350,7 @@
 
 
 @pytest.mark.httpretty
-<<<<<<< HEAD
-def test_push_file_integration_success(temp_file, mock_container, mock_vault, mock_finish_url, mock_archive_url):
-=======
-def test_push_file_integration_success(temp_file, mock_storage_container, mock_finish_url):
->>>>>>> b5566f67
+def test_push_file_integration_success(temp_file, mock_storage_container, mock_parity_container, mock_vault, mock_finish_url, mock_archive_url):
     result = tasks.push_file(payload, signature, temp_file.name).get()
     check_upload_file_call(mock_storage_container, temp_file)
     # Success callback sends correct hook payload
